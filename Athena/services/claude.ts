import { createClaudeClient, safeApiCall, sanitizeRequestData } from './apiClient';
import { sanitizeString } from '@/utils/helpers';
import { CLAUDE_API_KEY, CLAUDE_API_BASE_URL as ENV_CLAUDE_API_BASE_URL } from '@env';
import AsyncStorage from '@react-native-async-storage/async-storage';
import Constants from 'expo-constants';

// API key storage - using AsyncStorage for persistence
let cachedApiKey: string | null = null;
<<<<<<< HEAD
let cachedBaseUrl: string | null = null;
=======
const CLAUDE_API_BASE_URL = ENV_CLAUDE_API_BASE_URL || 'https://api.anthropic.com/v1';
>>>>>>> a30dde7f

/**
 * Initialize Claude API client
 * @param apiKey Optional API key to use instead of stored key
 * @param baseUrl Optional base URL to use instead of stored URL
 * @returns Axios instance configured for Claude
 */
export const initClaude = async (apiKey?: string, baseUrl?: string): Promise<ReturnType<typeof createClaudeClient>> => {
  try {
    // Use provided API key or retrieve from storage
    let key = apiKey || cachedApiKey;
    let url = baseUrl || cachedBaseUrl || 'https://api.anthropic.com/v1';
    
    if (!key) {
<<<<<<< HEAD
      // Try to get from localStorage in web environment
      if (typeof window !== 'undefined' && window.localStorage) {
        key = localStorage.getItem('athena_claude_api_key');
        url = localStorage.getItem('athena_claude_base_url') || url;
        console.log('Checking localStorage for Claude key:', !!key);
=======
      // Try to get from environment variable
      key = CLAUDE_API_KEY || Constants.manifest?.extra?.claudeApiKey || null;
    }
    
    if (!key) {
      // Try to get from AsyncStorage
      try {
        key = await AsyncStorage.getItem('athena_claude_api_key');
        console.log('Checking AsyncStorage for Claude key:', !!key);
      } catch (error) {
        console.error('Error accessing AsyncStorage:', error);
>>>>>>> a30dde7f
      }
    }
    
    if (!key) {
      throw new Error('Claude API key not found. Please set your API key in the settings or .env file.');
    }
    
    console.log('Initializing Claude client with key');
    
    return createClaudeClient(key, url);
  } catch (error) {
    console.error('Error initializing Claude client:', error);
    throw error;
  }
};

/**
 * Save Claude API configuration to storage
 * @param apiKey The API key to save
 * @param baseUrl Optional base URL to save
 */
export const saveClaudeApiKey = async (apiKey: string, baseUrl?: string): Promise<void> => {
  try {
    // Cache the API key in memory
    cachedApiKey = apiKey;
    
<<<<<<< HEAD
    // Cache the base URL in memory if provided
    if (baseUrl) {
      cachedBaseUrl = baseUrl;
    }
    
    // Save to localStorage for web environment
    if (typeof window !== 'undefined' && window.localStorage) {
      localStorage.setItem('athena_claude_api_key', apiKey);
      
      if (baseUrl) {
        localStorage.setItem('athena_claude_base_url', baseUrl);
        console.log('Saved Claude base URL to localStorage');
      }
      
      console.log('Saved Claude API key to localStorage');
=======
    // Save to AsyncStorage
    try {
      await AsyncStorage.setItem('athena_claude_api_key', apiKey);
      console.log('Saved Claude API key to AsyncStorage');
    } catch (error) {
      console.error('Error saving to AsyncStorage:', error);
>>>>>>> a30dde7f
    }
    
    console.log('Saved Claude API key to memory cache');
  } catch (error) {
    console.error('Error saving Claude API key:', error);
    throw error;
  }
};

/**
 * Check if Claude API key is stored
 * @returns True if API key exists, false otherwise
 */
export const hasClaudeApiKey = async (): Promise<boolean> => {
  // Check memory cache first
  if (cachedApiKey) {
    return true;
  }
  
  // Check environment variable
  if (CLAUDE_API_KEY || Constants.manifest?.extra?.claudeApiKey) {
    cachedApiKey = CLAUDE_API_KEY || Constants.manifest?.extra?.claudeApiKey; // Cache it for future use
    return true;
  }
  
  // Check AsyncStorage
  try {
    const key = await AsyncStorage.getItem('athena_claude_api_key');
    if (key) {
      cachedApiKey = key; // Cache it for future use
      
      // Also cache the base URL if it exists
      const baseUrl = localStorage.getItem('athena_claude_base_url');
      if (baseUrl) {
        cachedBaseUrl = baseUrl;
      }
      
      return true;
    }
  } catch (error) {
    console.error('Error accessing AsyncStorage:', error);
  }
  
  return false;
};

/**
 * Delete stored Claude API configuration
 */
export const deleteClaudeApiKey = async (): Promise<void> => {
  try {
    // Clear memory cache
    cachedApiKey = null;
    cachedBaseUrl = null;
    
<<<<<<< HEAD
    // Clear from localStorage for web environment
    if (typeof window !== 'undefined' && window.localStorage) {
      localStorage.removeItem('athena_claude_api_key');
      localStorage.removeItem('athena_claude_base_url');
      console.log('Deleted Claude API configuration from localStorage');
=======
    // Clear from AsyncStorage
    try {
      await AsyncStorage.removeItem('athena_claude_api_key');
      console.log('Deleted Claude API key from AsyncStorage');
    } catch (error) {
      console.error('Error deleting from AsyncStorage:', error);
>>>>>>> a30dde7f
    }
    
    console.log('Deleted Claude API configuration from memory cache');
  } catch (error) {
    console.error('Error deleting Claude API configuration:', error);
  }
};

/**
 * Make a request to the Claude API
 * @param client Axios instance configured for Claude
 * @param messages Array of messages to send
 * @param model Claude model to use (defaults to claude-3-opus-20240229)
 * @returns Response from Claude API
 */
const makeClaudeRequest = async (
  client: ReturnType<typeof createClaudeClient>,
  messages: Array<{ role: string; content: string }>,
  model: string = 'claude-3-opus-20240229'
) => {
  const requestData = sanitizeRequestData({
    model,
    messages,
    max_tokens: 4000,
    temperature: 0.2,
  });
  
  return safeApiCall(
    () => client.post('/messages', requestData),
    'Claude API error'
  );
};

/**
 * Deobfuscate code using Claude
 * @param code The obfuscated code to analyze
 * @param model Optional model ID to use (defaults to claude-3-opus-20240229)
 * @returns Deobfuscated code and analysis
 */
export const deobfuscateCode = async (
  code: string,
  model: string = 'claude-3-opus-20240229'
): Promise<{ deobfuscatedCode: string; analysisReport: string }> => {
  try {
    const claudeClient = await initClaude();
    
    // Sanitize input for security
    const sanitizedCode = sanitizeString(code);
    
    const systemPrompt = `You are an expert malware analyst and reverse engineer. Your task is to deobfuscate the provided code and explain what it does. 
    Focus on:
    1. Identifying obfuscation techniques used
    2. Revealing the actual functionality
    3. Identifying potential malicious behaviors
    4. Providing a clean, readable version of the code
    5. Explaining any evasion techniques used
    
    Return your response in two parts:
    1. DEOBFUSCATED CODE: The clean, readable version of the code
    2. ANALYSIS: Your detailed explanation of what the code does and any security concerns`;
    
    const response = await makeClaudeRequest(
      claudeClient,
      [
        { role: 'system', content: systemPrompt },
        { role: 'user', content: `Analyze and deobfuscate this code:\n\n${sanitizedCode}` }
      ],
      model
    );
    
    const content = response.content?.[0]?.text || '';
    
    // Extract deobfuscated code and analysis from the response
    const deobfuscatedCodeMatch = content.match(/DEOBFUSCATED CODE:([\s\S]*?)(?=ANALYSIS:|$)/i);
    const analysisMatch = content.match(/ANALYSIS:([\s\S]*)/i);
    
    return {
      deobfuscatedCode: deobfuscatedCodeMatch ? deobfuscatedCodeMatch[1].trim() : '',
      analysisReport: analysisMatch ? analysisMatch[1].trim() : content,
    };
  } catch (error) {
    console.error('Claude deobfuscation error:', error);
    throw new Error(`Failed to deobfuscate code: ${(error as Error).message}`);
  }
};

/**
 * Analyze code for vulnerabilities using Claude
 * @param code The code to analyze
 * @param model Optional model ID to use (defaults to claude-3-opus-20240229)
 * @returns Vulnerability analysis
 */
export const analyzeVulnerabilities = async (
  code: string,
  model: string = 'claude-3-opus-20240229'
): Promise<{ vulnerabilities: any[]; analysisReport: string }> => {
  try {
    const claudeClient = await initClaude();
    
    // Sanitize input for security
    const sanitizedCode = sanitizeString(code);
    
    const systemPrompt = `You are an expert security researcher specializing in vulnerability detection. 
    Analyze the provided code for security vulnerabilities, focusing on:
    1. Common vulnerability patterns
    2. Potential exploits
    3. Security best practices violations
    4. References to Metasploit modules that could exploit these vulnerabilities
    5. CVE IDs when applicable
    
    Format your response as JSON with the following structure:
    {
      "vulnerabilities": [
        {
          "name": "Vulnerability name",
          "description": "Detailed description",
          "severity": "low|medium|high|critical",
          "cveId": "CVE-ID if applicable",
          "metasploitModule": "Related Metasploit module if applicable"
        }
      ],
      "analysisReport": "Detailed explanation of findings"
    }`;
    
    const response = await makeClaudeRequest(
      claudeClient,
      [
        { role: 'system', content: systemPrompt },
        { role: 'user', content: `Analyze this code for security vulnerabilities:\n\n${sanitizedCode}` }
      ],
      model
    );
    
    const content = response.content?.[0]?.text || '{}';
    
    try {
      // Extract JSON from the response (Claude might wrap it in markdown code blocks)
      const jsonMatch = content.match(/```(?:json)?\s*({[\s\S]*?})\s*```/) || [null, content];
      const jsonStr = jsonMatch[1];
      
      const result = JSON.parse(jsonStr);
      return {
        vulnerabilities: result.vulnerabilities || [],
        analysisReport: result.analysisReport || '',
      };
    } catch (parseError) {
      console.error('Error parsing Claude JSON response:', parseError);
      return {
        vulnerabilities: [],
        analysisReport: content,
      };
    }
  } catch (error) {
    console.error('Claude vulnerability analysis error:', error);
    throw new Error(`Failed to analyze vulnerabilities: ${(error as Error).message}`);
  }
};<|MERGE_RESOLUTION|>--- conflicted
+++ resolved
@@ -6,11 +6,7 @@
 
 // API key storage - using AsyncStorage for persistence
 let cachedApiKey: string | null = null;
-<<<<<<< HEAD
-let cachedBaseUrl: string | null = null;
-=======
 const CLAUDE_API_BASE_URL = ENV_CLAUDE_API_BASE_URL || 'https://api.anthropic.com/v1';
->>>>>>> a30dde7f
 
 /**
  * Initialize Claude API client
@@ -25,13 +21,6 @@
     let url = baseUrl || cachedBaseUrl || 'https://api.anthropic.com/v1';
     
     if (!key) {
-<<<<<<< HEAD
-      // Try to get from localStorage in web environment
-      if (typeof window !== 'undefined' && window.localStorage) {
-        key = localStorage.getItem('athena_claude_api_key');
-        url = localStorage.getItem('athena_claude_base_url') || url;
-        console.log('Checking localStorage for Claude key:', !!key);
-=======
       // Try to get from environment variable
       key = CLAUDE_API_KEY || Constants.manifest?.extra?.claudeApiKey || null;
     }
@@ -43,7 +32,6 @@
         console.log('Checking AsyncStorage for Claude key:', !!key);
       } catch (error) {
         console.error('Error accessing AsyncStorage:', error);
->>>>>>> a30dde7f
       }
     }
     
@@ -70,30 +58,17 @@
     // Cache the API key in memory
     cachedApiKey = apiKey;
     
-<<<<<<< HEAD
     // Cache the base URL in memory if provided
     if (baseUrl) {
       cachedBaseUrl = baseUrl;
     }
     
-    // Save to localStorage for web environment
-    if (typeof window !== 'undefined' && window.localStorage) {
-      localStorage.setItem('athena_claude_api_key', apiKey);
-      
-      if (baseUrl) {
-        localStorage.setItem('athena_claude_base_url', baseUrl);
-        console.log('Saved Claude base URL to localStorage');
-      }
-      
-      console.log('Saved Claude API key to localStorage');
-=======
     // Save to AsyncStorage
     try {
       await AsyncStorage.setItem('athena_claude_api_key', apiKey);
       console.log('Saved Claude API key to AsyncStorage');
     } catch (error) {
       console.error('Error saving to AsyncStorage:', error);
->>>>>>> a30dde7f
     }
     
     console.log('Saved Claude API key to memory cache');
@@ -149,20 +124,12 @@
     cachedApiKey = null;
     cachedBaseUrl = null;
     
-<<<<<<< HEAD
-    // Clear from localStorage for web environment
-    if (typeof window !== 'undefined' && window.localStorage) {
-      localStorage.removeItem('athena_claude_api_key');
-      localStorage.removeItem('athena_claude_base_url');
-      console.log('Deleted Claude API configuration from localStorage');
-=======
     // Clear from AsyncStorage
     try {
       await AsyncStorage.removeItem('athena_claude_api_key');
       console.log('Deleted Claude API key from AsyncStorage');
     } catch (error) {
       console.error('Error deleting from AsyncStorage:', error);
->>>>>>> a30dde7f
     }
     
     console.log('Deleted Claude API configuration from memory cache');
