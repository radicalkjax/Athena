import React, { useState, useEffect } from 'react';
import { View, StyleSheet, TouchableOpacity, ActivityIndicator, ScrollView } from 'react-native';
import { ThemedText } from './ThemedText';
import { ThemedView } from './ThemedView';
import { IconSymbol } from './ui/IconSymbol';
import { AIModel } from '@/types';
import { useAppStore } from '@/store';
import * as analysisService from '@/services/analysisService';
import * as openaiService from '@/services/openai';
import * as claudeService from '@/services/claude';
import * as deepseekService from '@/services/deepseek';
import { useColorScheme } from '@/hooks/useColorScheme';
import { Colors } from '@/constants/Colors';
<<<<<<< HEAD
import { AiFillRobot, AiFillOpenAI, AiFillMeh, AiOutlineQq, AiOutlineWeibo, AiOutlineSync } from 'react-icons/ai';
// Using localStorage for web environment
=======
import { AiFillRobot, AiFillOpenAI, AiFillMeh, AiOutlineQq, AiOutlineWeibo } from 'react-icons/ai';
import { OPENAI_API_KEY, CLAUDE_API_KEY, DEEPSEEK_API_KEY } from '@env';
>>>>>>> a30dde7f

interface AIModelSelectorProps {
  onModelSelect: (model: AIModel) => void;
}

export const AIModelSelector: React.FC<AIModelSelectorProps> = ({ onModelSelect }) => {
  const colorScheme = useColorScheme();
  const [loading, setLoading] = useState(true);
  const [availableModels, setAvailableModels] = useState<AIModel[]>([]);
  const [error, setError] = useState<string | null>(null);
  
  const { aiModels, selectedModelId, selectAIModel } = useAppStore(state => ({
    aiModels: state.aiModels,
    selectedModelId: state.selectedModelId,
    selectAIModel: state.selectAIModel,
  }));
  
  useEffect(() => {
    loadAvailableModels();
  }, [aiModels]);
  
  const loadAvailableModels = async () => {
    try {
      setLoading(true);
      setError(null);
      
      // Check for API keys using environment variables and service functions
      let hasOpenAIKey = false;
      let hasClaudeKey = false;
      let hasDeepSeekKey = false;
      
      // First check environment variables
      if (OPENAI_API_KEY) {
        console.log('Found OpenAI key in environment variables');
        hasOpenAIKey = true;
      }
      
      if (CLAUDE_API_KEY) {
        console.log('Found Claude key in environment variables');
        hasClaudeKey = true;
      }
      
      if (DEEPSEEK_API_KEY) {
        console.log('Found DeepSeek key in environment variables');
        hasDeepSeekKey = true;
      }
      
      // If not found in environment variables, check using service functions
      if (!hasOpenAIKey) {
        try {
          hasOpenAIKey = await openaiService.hasOpenAIApiKey();
          console.log('OpenAI key check from service:', hasOpenAIKey);
        } catch (e) {
          console.error('Error checking OpenAI key with service:', e);
        }
      }
      
      if (!hasClaudeKey) {
        try {
          hasClaudeKey = await claudeService.hasClaudeApiKey();
          console.log('Claude key check from service:', hasClaudeKey);
        } catch (e) {
          console.error('Error checking Claude key with service:', e);
        }
      }
      
      if (!hasDeepSeekKey) {
        try {
          hasDeepSeekKey = await deepseekService.hasDeepSeekApiKey();
          console.log('DeepSeek key check from service:', hasDeepSeekKey);
        } catch (e) {
          console.error('Error checking DeepSeek key with service:', e);
        }
      }
      
      // Add models based on available API keys
      const availableModels: AIModel[] = [];
      
      // Add OpenAI models if API key exists
      if (hasOpenAIKey) {
        console.log('OpenAI API key is available');
        // Find all OpenAI models in the store
        const openaiModels = aiModels.filter(model => model.type === 'openai');
        if (openaiModels.length > 0) {
          console.log(`Adding ${openaiModels.length} OpenAI models to available models`);
          openaiModels.forEach(model => {
            console.log('- Adding OpenAI model:', model.name);
            availableModels.push(model);
          });
        } else {
          console.log('No OpenAI models found in aiModels');
        }
      } else {
        console.log('No OpenAI API key available');
      }
      
      // Add Claude models if API key exists
      if (hasClaudeKey) {
        console.log('Claude API key is available');
        // Find all Claude models in the store
        const claudeModels = aiModels.filter(model => model.type === 'claude');
        if (claudeModels.length > 0) {
          console.log(`Adding ${claudeModels.length} Claude models to available models`);
          claudeModels.forEach(model => {
            console.log('- Adding Claude model:', model.name);
            availableModels.push(model);
          });
        } else {
          console.log('No Claude models found in aiModels');
        }
      } else {
        console.log('No Claude API key available');
      }
      
      // Add DeepSeek models if API key exists
      if (hasDeepSeekKey) {
        console.log('DeepSeek API key is available');
        // Find all DeepSeek models in the store
        const deepseekModels = aiModels.filter(model => model.type === 'deepseek');
        if (deepseekModels.length > 0) {
          console.log(`Adding ${deepseekModels.length} DeepSeek models to available models`);
          deepseekModels.forEach(model => {
            console.log('- Adding DeepSeek model:', model.name);
            availableModels.push(model);
          });
        } else {
          console.log('No DeepSeek models found in aiModels');
        }
      } else {
        console.log('No DeepSeek API key available');
      }
      
      
      // If no models are available, try to use the service functions as a fallback
      if (availableModels.length === 0) {
        console.log('No models available from direct key check, trying service functions');
        try {
          const serviceModels = await analysisService.getAvailableModels();
          console.log('Models returned from analysisService:', serviceModels.length);
          availableModels.push(...serviceModels);
        } catch (serviceError) {
          console.error('Error getting models from service:', serviceError);
        }
      }
      
      console.log(`Found ${availableModels.length} available models`);
      setAvailableModels(availableModels);
      
      // If no model is selected and we have available models, select the first one
      if (!selectedModelId && availableModels.length > 0) {
        selectAIModel(availableModels[0].id);
        onModelSelect(availableModels[0]);
      } else if (selectedModelId) {
        // If a model is already selected, make sure it's in the available models
        const selectedModel = availableModels.find((model: AIModel) => model.id === selectedModelId);
        if (selectedModel) {
          onModelSelect(selectedModel);
        } else if (availableModels.length > 0) {
          // If the selected model is not available, select the first available one
          selectAIModel(availableModels[0].id);
          onModelSelect(availableModels[0]);
        }
      }
    } catch (error) {
      console.error('Error loading available models:', error);
      // Log more details about the error
      if (error instanceof Error) {
        console.error('Error message:', error.message);
        console.error('Error stack:', error.stack);
        setError(`Error: ${error.message}`);
      } else {
        setError('Failed to load available AI models. Please check your API keys in settings.');
      }
    } finally {
      setLoading(false);
    }
  };
  
  const handleModelSelect = (model: AIModel) => {
    selectAIModel(model.id);
    onModelSelect(model);
  };
  
  const getModelIcon = (type: string) => {
    switch (type) {
      case 'openai':
        return 'openai'; // Special case for OpenAI
      case 'claude':
        return 'person.circle';
      case 'deepseek':
        return 'magnifyingglass.circle';
      case 'local':
        return 'desktopcomputer';
      default:
        return 'questionmark.circle';
    }
  };
  
  if (loading) {
    return (
      <ThemedView style={styles.loadingContainer}>
        <ActivityIndicator size="large" color={Colors[colorScheme ?? 'light'].tint} />
        <ThemedText style={styles.loadingText}>Loading AI models...</ThemedText>
      </ThemedView>
    );
  }
  
  if (error) {
    return (
      <ThemedView style={styles.errorContainer}>
        <IconSymbol name="exclamationmark.triangle" size={24} color="#FF6B6B" />
        <ThemedText style={styles.errorText}>{error}</ThemedText>
        <TouchableOpacity style={styles.retryButton} onPress={loadAvailableModels}>
          <ThemedText style={styles.retryButtonText}>Retry</ThemedText>
        </TouchableOpacity>
      </ThemedView>
    );
  }
  
  if (availableModels.length === 0) {
    return (
      <ThemedView style={styles.emptyContainer}>
        <AiFillRobot size={24} color="#4A90E2" />
        <ThemedText style={styles.emptyText}>
          No AI models available. Please add API keys in settings.
        </ThemedText>
      </ThemedView>
    );
  }
  
  return (
    <ThemedView style={styles.container}>
      <View style={styles.headerContainer}>
        <View style={{ flex: 1 }}></View>
        <TouchableOpacity 
          style={styles.refreshButton} 
          onPress={loadAvailableModels}
        >
          <AiOutlineSync size={20} color="#FFFFFF" />
        </TouchableOpacity>
      </View>
      <ScrollView style={styles.modelList}>
        {availableModels.map(model => (
          <TouchableOpacity
            key={model.id}
            style={[
              styles.modelItem,
              selectedModelId === model.id && styles.selectedModelItem,
            ]}
            onPress={() => handleModelSelect(model)}
          >
            <View style={styles.modelIconContainer}>
              {model.type === 'openai' ? (
                <AiFillOpenAI
                  size={24}
                  color="#FFFFFF" // Always white to contrast with pink background
                />
              ) : model.type === 'claude' ? (
                <AiFillMeh
                  size={24}
                  color="#FFFFFF" // Always white to contrast with pink background
                />
              ) : model.type === 'local' ? (
                <AiOutlineQq
                  size={24}
                  color="#FFFFFF" // Always white to contrast with pink background
                />
              ) : model.type === 'deepseek' ? (
                <AiOutlineWeibo
                  size={24}
                  color="#FFFFFF" // Always white to contrast with pink background
                />
              ) : (
                <IconSymbol
                  name={getModelIcon(model.type)}
                  size={24}
                  color="#FFFFFF" // Always white to contrast with pink background
                />
              )}
            </View>
            <View style={styles.modelInfo}>
              <ThemedText
                style={[
                  styles.modelName,
                  { color: '#000000' }, // Always black
                ]}
              >
                {model.name}
              </ThemedText>
              <ThemedText
                style={[
                  styles.modelDescription,
                  { color: '#000000' }, // Always black
                ]}
              >
                {model.isLocal ? 'Local Model' : 'Hosted Model'}
              </ThemedText>
            </View>
            {selectedModelId === model.id && (
              <IconSymbol name="checkmark.circle.fill" size={24} color="#FFFFFF" />
            )}
          </TouchableOpacity>
        ))}
      </ScrollView>
    </ThemedView>
  );
};

const styles = StyleSheet.create({
  container: {
    marginVertical: 10,
    borderRadius: 8,
    padding: 10,
  },
  headerContainer: {
    flexDirection: 'row',
    justifyContent: 'space-between',
    alignItems: 'center',
    marginBottom: 10,
  },
  title: {
    fontSize: 18,
    fontWeight: 'bold',
  },
  refreshButton: {
    width: 40,
    height: 40,
    borderRadius: 20,
    backgroundColor: '#d76e8b', // Pink background color to match the header
    justifyContent: 'center',
    alignItems: 'center',
  },
  modelList: {
    maxHeight: 300,
  },
  modelItem: {
    flexDirection: 'row',
    alignItems: 'center',
    padding: 12,
    borderRadius: 8,
    marginBottom: 8,
    backgroundColor: '#F0F0F0',
  },
  selectedModelItem: {
    backgroundColor: '#4A90E2',
  },
  modelIconContainer: {
    width: 40,
    height: 40,
    borderRadius: 20,
    justifyContent: 'center',
    alignItems: 'center',
    marginRight: 10,
    backgroundColor: '#d76e8b', // Pink background color to match the header
  },
  modelInfo: {
    flex: 1,
  },
  modelName: {
    fontSize: 16,
    fontWeight: 'bold',
  },
  modelDescription: {
    fontSize: 14,
    opacity: 0.7,
  },
  selectedModelText: {
    color: '#000',
  },
  loadingContainer: {
    padding: 20,
    alignItems: 'center',
    justifyContent: 'center',
  },
  loadingText: {
    marginTop: 10,
    fontSize: 16,
  },
  errorContainer: {
    padding: 20,
    alignItems: 'center',
    justifyContent: 'center',
    backgroundColor: '#000',
    borderRadius: 8,
  },
  errorText: {
    marginTop: 10,
    fontSize: 16,
    color: '#FF6B6B',
    textAlign: 'center',
  },
  retryButton: {
    marginTop: 15,
    paddingVertical: 8,
    paddingHorizontal: 16,
    backgroundColor: '#4A90E2',
    borderRadius: 4,
  },
  retryButtonText: {
    color: '#FFFFFF',
    fontWeight: 'bold',
  },
  emptyContainer: {
    padding: 20,
    alignItems: 'center',
    justifyContent: 'center',
    backgroundColor: '#F0F8FF',
    borderRadius: 8,
  },
  emptyText: {
    marginTop: 10,
    fontSize: 16,
    textAlign: 'center',
    color: '#000000',
  },
});<|MERGE_RESOLUTION|>--- conflicted
+++ resolved
@@ -11,13 +11,8 @@
 import * as deepseekService from '@/services/deepseek';
 import { useColorScheme } from '@/hooks/useColorScheme';
 import { Colors } from '@/constants/Colors';
-<<<<<<< HEAD
-import { AiFillRobot, AiFillOpenAI, AiFillMeh, AiOutlineQq, AiOutlineWeibo, AiOutlineSync } from 'react-icons/ai';
-// Using localStorage for web environment
-=======
 import { AiFillRobot, AiFillOpenAI, AiFillMeh, AiOutlineQq, AiOutlineWeibo } from 'react-icons/ai';
 import { OPENAI_API_KEY, CLAUDE_API_KEY, DEEPSEEK_API_KEY } from '@env';
->>>>>>> a30dde7f
 
 interface AIModelSelectorProps {
   onModelSelect: (model: AIModel) => void;
